--- conflicted
+++ resolved
@@ -32,12 +32,8 @@
 	initialise();
 
 	/* Some devices take an unreasonably long time to initialise */
-<<<<<<< HEAD
 	printf ( "\nInitializing network devices...\n" );
-=======
-	printf ( "%s initialising devices...\n", product_short_name );
->>>>>>> 8fc11d8a
-	startup();
+    startup();
 
 	/* Attempt to boot */
 	if ( ( rc = ipxe ( NULL ) ) != 0 )
